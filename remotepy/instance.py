--- conflicted
+++ resolved
@@ -1,7 +1,3 @@
-<<<<<<< HEAD
-=======
-import configparser
->>>>>>> 80645ed6
 import random
 import string
 import subprocess
@@ -418,34 +414,7 @@
     version: str = typer.Option("$Latest", help="Launch template version"),
 ):
     """
-<<<<<<< HEAD
     Launch an AWS EC2 instance based on a launch template.
-=======
-    Create an Amazon Machine Image (AMI) from a specified EC2 instance.
-
-    The function takes as input the name of an EC2 instance, the desired name for the AMI, and a description.
-    It sends a request to the AWS EC2 service to create an AMI from the specified instance.
-    If the AMI creation is successful, it returns the ID of the created AMI.
-
-    Parameters:
-    instance_name: str, optional
-        The name of the EC2 instance from which to create the AMI.
-        If not specified, the name of the current instance is used.
-
-    name: str, optional
-        The desired name for the AMI.
-
-    description: str, optional
-        A description for the AMI.
-
-    Returns:
-    None
-
-    Example usage:
-        python remotepy/instance.py create_ami --instance_name my-instance --name my-ami --description "My first AMI"
-
-    """
->>>>>>> 80645ed6
 
     This function will launch an instance using the specified launch template and version.
     If no launch template is provided, the function will list all available launch templates and
@@ -458,25 +427,10 @@
     Example usage:
     python remotepy/instance.py launch --launch_template my-launch-template --version 2
 
-<<<<<<< HEAD
     Parameters:
     name: The name of the instance to be launched. This will be used as a tag for the instance.
     launch_template: The name of the launch template to use.
     version: The version of the launch template to use. Default is the latest version.
-=======
-
-@app.command()
-def list_amis():
-    """
-    List all Amazon Machine Images (AMIs) owned by the current account.
-
-    This function queries AWS EC2 to get details of all AMIs that are owned by the current AWS account.
-    It formats the response data into a tabular form and displays it in the console.
-    The returned table includes the following columns: ImageId, Name, State, and CreationDate.
-
-    Example usage:
-        python remotepy/instance.py list_amis
->>>>>>> 80645ed6
     """
 
     # if no launch template is specified, list all the launch templates
@@ -502,7 +456,6 @@
             f"Launching instance based on launch template {launch_template_name}"
         )
 
-<<<<<<< HEAD
     # if no name is specified, ask the user for the name
 
     if not name:
@@ -533,72 +486,6 @@
         f"Instance {instance['Instances'][0]['InstanceId']} with name '{name}' launched",
         fg=typer.colors.GREEN,
     )
-=======
-    # Format table using wasabi
-    formatted = wasabi.table(data, header=header, divider=True, aligns=aligns)
-    typer.secho(formatted, fg=typer.colors.YELLOW)
-
-
-def get_launch_template_id(launch_template_name: str):
-    """
-    Get the launch template ID corresponding to a given launch template name.
-
-    This function queries AWS EC2 to get details of all launch templates with the specified name.
-    It then retrieves and returns the ID of the first matching launch template.
-
-    Args:
-        launch_template_name (str): The name of the launch template.
-
-    Returns:
-        str: The ID of the launch template.
-
-    Example usage:
-        template_id = get_launch_template_id("my-template-name")
-    """
-    launch_templates = ec2_client.describe_launch_templates(
-        Filters=[{"Name": "tag:Name", "Values": [launch_template_name]}]
-    )
-
-    launch_template_id = launch_templates["LaunchTemplates"][0]["LaunchTemplateId"]
-
-    return launch_template_id
-
-
-@app.command()
-def list_launch_templates():
-    """
-    List all launch templates available in the AWS EC2.
-
-    This function queries AWS EC2 to get details of all available launch templates.
-    It formats the response data into a tabular form and displays it in the console.
-    The returned table includes the following columns: Number, LaunchTemplateId, LaunchTemplateName, and Version.
-
-    Returns:
-        dict: The full response from the AWS EC2 describe_launch_templates call.
-
-    Example usage:
-        python remotepy/instance.py list_launch_templates
-    """
-    launch_templates = ec2_client.describe_launch_templates()
-
-    header = ["Number", "LaunchTemplateId", "LaunchTemplateName", "Version"]
-    aligns = ["l"] * len(header)
-    data = []
-
-    for i, launch_template in enumerate(launch_templates["LaunchTemplates"], 1):
-        data.append(
-            (
-                i,
-                launch_template["LaunchTemplateId"],
-                launch_template["LaunchTemplateName"],
-                launch_template["LatestVersionNumber"],
-            )
-        )
-
-    # Format table using wasabi
-    formatted = wasabi.table(data, header=header, divider=True, aligns=aligns)
-    typer.secho(formatted, fg=typer.colors.YELLOW)
->>>>>>> 80645ed6
 
     return launch_templates
 
